--- conflicted
+++ resolved
@@ -1154,7 +1154,7 @@
                     else:
                         taxid = taxids[0]
                     
-                    logger.info(f"Confirmed taxid {taxid} for {phlyum} is valid given input taxonomy")
+                    logger.info(f"Confirmed taxid {taxid} for {phylum} is valid given input taxonomy")
                     return taxid
             except Exception as e:
                 logger.error(f"Error searching for phylum taxid: {e}")
@@ -2243,20 +2243,6 @@
             return None
 
     # Central nucleotide & protein search function using fetched taxid
-<<<<<<< HEAD
-    # Modified version of the try_fetch_at_taxid function in the SequenceProcessor class
-    # This change will make the progress reporting use the actual number of sequences found
-    # rather than the max_sequences limit
-
-    def try_fetch_at_taxid(self, current_taxid: str, rank_name: str, taxon_name: str,                          
-                        sequence_type: str, gene_name: str,
-                        protein_records: List[SeqRecord],      
-                        nucleotide_records: List[SeqRecord],
-                        best_taxonomy: List[str],
-                        best_matched_rank: Optional[str],
-                        fetch_all: bool = False,
-                        progress_counters: Optional[Dict[str, int]] = None) -> Tuple[bool, bool, List[str], Optional[str], List[SeqRecord], List[SeqRecord]]:
-=======
     def try_fetch_at_taxid(
         self,
         current_taxid: str,
@@ -2271,7 +2257,6 @@
         fetch_all: bool = False,
         progress_counters: Optional[Dict[str, int]] = None,
     ) -> Tuple[bool, bool, List[str], Optional[str], List[SeqRecord], List[SeqRecord]]:
->>>>>>> 63a8d6af
         protein_found = False
         nucleotide_found = False
 
@@ -2314,18 +2299,14 @@
                         logger.info(f"Found {len(id_list)} protein records")
                         if len(id_list) > 5:  # Only log IDs if there are not too many
                             logger.info(f"Protein IDs: {id_list}")
-<<<<<<< HEAD
                         
-                        # Update the progress_counters with the actual total if in fetch_all mode
+                        # Update progress_counters with actual total if in fetch_all mode
                         if fetch_all and progress_counters:
                             # If max_sequences is specified, use min(max_sequences, len(id_list))
-                            # Otherwise use the actual number of sequences found
+                            # Otherwise use actual number of sequences found
                             total_sequences = min(max_sequences, len(id_list)) if max_sequences else len(id_list)
                             progress_counters['total_sequences'] = total_sequences
                         
-=======
-
->>>>>>> 63a8d6af
                         # For non-fetch_all mode, apply prefiltering if there are many IDs
                         processed_ids = id_list
                         if not fetch_all and len(id_list) > 10:
@@ -2490,7 +2471,7 @@
                                     # Update counter and log progress
                                     sequence_counter += 1
                                     if progress_counters:
-<<<<<<< HEAD
+
                                         progress_counters['sequence_counter'] = sequence_counter
                                     
                                     # Log progress with actual total sequences
@@ -2499,7 +2480,6 @@
                                     # Also print a direct progress line for the GUI to pick up
                                     percentage = int(100 * sequence_counter / total_to_use)
                                     print(f"progress: {percentage}%")
-=======
                                         progress_counters["sequence_counter"] = (
                                             sequence_counter
                                         )
@@ -2515,7 +2495,7 @@
                                         logger.info(
                                             f"Progress: {sequence_counter}/{total_found} sequences processed"
                                         )
->>>>>>> 63a8d6af
+
                                 else:
                                     # Keep only longest sequence
                                     if not protein_records or len(
@@ -2748,7 +2728,7 @@
                                                 # Update counter and log progress
                                                 sequence_counter += 1
                                                 if progress_counters:
-<<<<<<< HEAD
+
                                                     progress_counters['sequence_counter'] = sequence_counter
                                                 
                                                 # Log progress with actual total sequences
@@ -2757,7 +2737,6 @@
                                                 # Also print a direct progress line for the GUI to pick up
                                                 percentage = int(100 * sequence_counter / total_to_use)
                                                 print(f"progress: {percentage}%")
-=======
                                                     progress_counters[
                                                         "sequence_counter"
                                                     ] = sequence_counter
@@ -2773,7 +2752,7 @@
                                                     logger.info(
                                                         f"Progress: {sequence_counter}/{total_found} sequences processed"
                                                     )
->>>>>>> 63a8d6af
+
                                             else:
                                                 # Keep only longest rRNA
                                                 if not nucleotide_records or len(
@@ -2824,7 +2803,7 @@
                                                 # Update counter and log progress
                                                 sequence_counter += 1
                                                 if progress_counters:
-<<<<<<< HEAD
+
                                                     progress_counters['sequence_counter'] = sequence_counter
                                                 
                                                 # Log progress with actual total sequences
@@ -2833,7 +2812,6 @@
                                                 # Also print a direct progress line for the GUI to pick up
                                                 percentage = int(100 * sequence_counter / total_to_use)
                                                 print(f"progress: {percentage}%")
-=======
                                                     progress_counters[
                                                         "sequence_counter"
                                                     ] = sequence_counter
@@ -2849,7 +2827,7 @@
                                                     logger.info(
                                                         f"Progress: {sequence_counter}/{total_found} sequences processed"
                                                     )
->>>>>>> 63a8d6af
+
                                             else:
                                                 # Keep only longest CDS
                                                 if not nucleotide_records or len(
@@ -2897,10 +2875,9 @@
             logger.error(f"Error in try_fetch_at_taxid for taxid {current_taxid}: {e}")
             logger.error("Full error details:", exc_info=True)
 
-<<<<<<< HEAD
+
         return protein_found, nucleotide_found, best_taxonomy, best_matched_rank, protein_records, nucleotide_records
     
-=======
         return (
             protein_found,
             nucleotide_found,
@@ -2910,7 +2887,6 @@
             nucleotide_records,
         )
 
->>>>>>> 63a8d6af
     # Handles taxonomy traversal (i.e. taxonomy walking) for target sequence searches
     def search_and_fetch_sequences(
         self,
